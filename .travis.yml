--- conflicted
+++ resolved
@@ -5,10 +5,6 @@
   - "3.5"
 
 sudo: false
-
-addons:
-  apt_packages:
-    - libhdf5-serial-dev
 
 # Miniconda copied from
 # https://gist.github.com/dan-blanchard/7045057
@@ -21,11 +17,7 @@
 
 install:
   - conda install --yes pip python=$TRAVIS_PYTHON_VERSION numpy scipy numba cython numexpr
-<<<<<<< HEAD
-  - pip install -U https://github.com/tomkooij/PyTables/archive/v.3.2.4dev0.tar.gz
-=======
   - conda install --yes -c conda-forge pytables
->>>>>>> b11b275a
   - pip install coverage coveralls codecov flake8 sphinx
   - python setup.py develop
 
