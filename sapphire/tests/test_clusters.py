--- conflicted
+++ resolved
@@ -199,16 +199,10 @@
             pos = Mock(name='pos')
             angle = Mock(name='angle')
             detector_list = Mock(name='detector_list')
-<<<<<<< HEAD
-            cluster._add_station(pos, angle, detector_list)
-            mock_station.assert_called_with(cluster, 0, pos, angle,
-                                            detector_list, None)
-=======
             number = Mock(name='number')
             cluster._add_station(pos, angle, detector_list, number)
             mock_station.assert_called_with(cluster, 0, pos, angle,
                                             detector_list, number)
->>>>>>> 4486298b
 
     def test_attributes(self):
         with patch('sapphire.clusters.Station') as mock_station:
