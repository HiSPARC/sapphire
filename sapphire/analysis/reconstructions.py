from itertools import izip, izip_longest
import os
import warnings

import tables

from ..storage import ReconstructedEvent, ReconstructedCoincidence
from ..clusters import HiSPARCStations, Station
from .. import api
from .direction_reconstruction import (EventDirectionReconstruction,
                                       CoincidenceDirectionReconstruction)
from .core_reconstruction import (EventCoreReconstruction,
                                  CoincidenceCoreReconstruction)
from .coincidence_queries import CoincidenceQuery
from .calibration import determine_detector_timing_offsets
from ..utils import pbar


class ReconstructESDEvents(object):

    """Reconstruct events from single stations

    Example usage::

        >>> import tables
        >>> from sapphire import ReconstructESDEvents

        >>> data = tables.open_file('2014_1_1.h5', 'a')
        >>> station_path = '/hisparc/cluster_amsterdam/station_506'
        >>> rec = ReconstructESDEvents(data, station_path, 506, overwrite=True)
        >>> rec.reconstruct_and_store()

    To visualize the results::

        >>> import matplotlib.pyplot as plt
        >>> plt.polar([p for p in rec.phi if not isnan(p)],
        ...           [t for t in rec.theta if not isnan(t)], 'ko', alpha=0.2)

    or::

        >>> plt.polar(rec.reconstructions.col('azimuth'),
        ...           rec.reconstructions.col('zenith'), 'ko', alpha=0.2)

    """

    def __init__(self, data, station_group, station,
                 overwrite=False, progress=True,
                 destination='reconstructions',
                 force_fresh=False, force_stale=False):
        """Initialize the class.

        :param data: the PyTables datafile.
        :param station_group: the group containing the event table,
            the results will also be stored in this group.
        :param station: either a station number or
            :class:`~sapphire.clusters.Station` object. If it is a number the
            positions and offsets will be retrieved from the API. Otherwise
            the offsets will be determined with the available data.
        :param overwrite: if True, overwrite existing reconstruction table.
        :param progress: if True, show a progressbar while reconstructing.
        :param destination: alternative name for reconstruction table.

        """
        self.data = data
        self.station_group = data.get_node(station_group)
        self.events = self.station_group.events
        self.overwrite = overwrite
        self.progress = progress
        self.destination = destination
        self.offsets = [0., 0., 0., 0.]

        if isinstance(station, Station):
            self.station = station
            self.api_station = None
        else:
            cluster = HiSPARCStations([station], force_fresh=force_fresh,
                                      force_stale=force_stale)
            self.station = cluster.get_station(station)
            self.api_station = api.Station(station, force_fresh=force_fresh,
                                           force_stale=force_stale)

        self.direction = EventDirectionReconstruction(self.station)
        self.core = EventCoreReconstruction(self.station)

        self.theta = []
        self.phi = []
        self.detector_ids = []
        self.core_x = []
        self.core_y = []
        self.size = []
        self.energy = []

    def reconstruct_and_store(self, detector_ids=None):
        """Shorthand function to reconstruct event and store the results"""

        self.prepare_output()
        if self.api_station is None:
            self.offsets = determine_detector_timing_offsets(self.events,
                                                             self.station)
            self.store_offsets()
        else:
            self.offsets = self.api_station
        self.reconstruct_directions(detector_ids=detector_ids)
        self.reconstruct_cores(detector_ids=detector_ids)
        self.store_reconstructions()

    def reconstruct_directions(self, detector_ids=None):
        """Reconstruct direction for all events

        :param detector_ids: list of detector ids to use for reconstructions.

        """
        if len(self.core_x) and len(self.core_y):
            initials = ({'core_x': x, 'core_y': y}
                        for x, y in izip(self.core_x, self.core_y))
        else:
            initials = []
        angles = self.direction.reconstruct_events(self.events, detector_ids,
                                                   self.offsets, self.progress,
                                                   initials)
        self.theta, self.phi, self.detector_ids = angles

    def reconstruct_cores(self, detector_ids=None):
        """Reconstruct core for all events

        :param detector_ids: list of detector ids to use for reconstructions.

        """
        if len(self.theta) and len(self.phi):
            initials = ({'theta': theta, 'phi': phi}
                        for theta, phi in izip(self.theta, self.phi))
        else:
            initials = []
        cores = self.core.reconstruct_events(self.events, detector_ids,
<<<<<<< HEAD
                                             self.progress)
        self.core_x, self.core_y, self.size, self.energy = cores
=======
                                             self.progress, initials)
        self.core_x, self.core_y = cores
>>>>>>> 0e4559ac

    def prepare_output(self):
        """Prepare output table"""

        if self.destination in self.station_group:
            if self.overwrite:
                self.data.remove_node(self.station_group, self.destination,
                                      recursive=True)
            else:
                raise RuntimeError("Reconstructions table already exists for "
                                   "%s, and overwrite is False" %
                                   self.station_group)
        self.reconstructions = self.data.create_table(
            self.station_group, self.destination, ReconstructedEvent,
            expectedrows=self.events.nrows)
        try:
            self.reconstructions._v_attrs.station = self.station
        except tables.HDF5ExtError:
            warnings.warn('Unable to store station object, to large for HDF.')

    def store_offsets(self):
        """Store the determined offset in a table."""

        if 'detector_offsets' in self.station_group:
            if self.overwrite:
                self.data.remove_node(self.station_group.detector_offsets,
                                      recursive=True)
            else:
                raise RuntimeError("Detector offset table already exists for "
                                   "%s, and overwrite is False" %
                                   self.station_group)
        self.detector_offsets = self.data.create_array(
            self.station_group, 'detector_offsets', self.offsets)
        self.detector_offsets.flush()

    def store_reconstructions(self):
        """Loop over list of reconstructed data and store results

        Unsuccessful reconstructions are also stored but with the NumPy
        NaN as reconstructed value.

        """
        for event, core_x, core_y, theta, phi, size, energy, detector_ids in \
                izip_longest(self.events, self.core_x, self.core_y, self.theta,
                             self.phi, self.size, self.energy,
                             self.detector_ids):
            self._store_reconstruction(event, core_x, core_y, theta, phi,
                                       size, energy, detector_ids)
        self.reconstructions.flush()

    def _store_reconstruction(self, event, core_x, core_y, theta, phi, size,
                              energy, detector_ids):
        """Store single reconstruction"""

        row = self.reconstructions.row
        row['id'] = event['event_id']
        row['ext_timestamp'] = event['ext_timestamp']
        try:
            row['min_n'] = min([event['n%d' % (id + 1)] for id in
                                detector_ids])
        except ValueError:
            # sometimes, all arrival times are -999 or -1, and then
            # detector_ids = []. So min([]) gives a ValueError.
            row['min_n'] = -999.
        row['x'] = core_x
        row['y'] = core_y
        row['zenith'] = theta
        row['azimuth'] = phi
        row['size'] = size
        row['energy'] = energy
        for id in detector_ids:
            row['d%d' % (id + 1)] = True
        row.append()


class ReconstructESDEventsFromSource(ReconstructESDEvents):

    def __init__(self, source_data, dest_data, source_group, dest_group,
                 station, overwrite=False, progress=True,
                 destination='reconstructions',
                 force_fresh=False, force_stale=False):
        """Initialize the class.

        :param data: the PyTables datafile.
        :param station_group: the group containing the event table,
            the results will also be stored in this group.
        :param station: either a station number or
            :class:`~sapphire.clusters.Station` object. If number the
            positions and offsets are retrieved from the API. Otherwise
            the offsets will be determined with the available data.
        :param overwrite: if True, overwrite existing reconstruction table.
        :param progress: if True, show a progressbar while reconstructing.
        :param destination: alternative name for reconstruction table.

        """
        super(ReconstructESDEventsFromSource, self).__init__(
            source_data, source_group, station, overwrite, progress,
            destination, force_fresh, force_stale)
        self.dest_data = dest_data
        self.dest_group = dest_group

    def prepare_output(self):
        """Prepare output table"""

        dest_path = os.path.join(self.dest_group, self.destination)

        if dest_path in self.dest_data:
            if self.overwrite:
                self.dest_data.remove_node(dest_path, recursive=True)
            else:
                raise RuntimeError("Reconstructions table already exists for "
                                   "%s, and overwrite is False" %
                                   self.dest_group)
        self.reconstructions = self.dest_data.create_table(
            self.dest_group, self.destination, ReconstructedEvent,
            expectedrows=self.events.nrows, createparents=True)
        try:
            self.reconstructions._v_attrs.station = self.station
        except tables.HDF5ExtError:
            warnings.warn('Unable to store station object, to large for HDF.')


class ReconstructESDCoincidences(object):

    """Reconstruct coincidences, e.g. event between multiple stations

    Example usage::

        >>> import tables
        >>> from sapphire import ReconstructESDCoincidences

        >>> data = tables.open_file('2014_1_1.h5', 'a')
        >>> rec = ReconstructESDCoincidences(data, overwrite=True)
        >>> rec.reconstruct_and_store()

    """

    def __init__(self, data, coincidences_group='/coincidences',
                 overwrite=False, progress=True,
                 destination='reconstructions', cluster=None,
                 force_fresh=False, force_stale=False):
        """Initialize the class.

        :param data: the PyTables datafile.
        :param coincidences_group: the destination group.
        :param overwrite: if True, overwrite existing reconstruction table.
        :param progress: if True, show a progressbar while reconstructing.
        :param destination: alternative name for reconstruction table.
        :param cluster: a Cluster object to use for the reconstructions.

        """
        self.data = data
        self.coincidences_group = data.get_node(coincidences_group)
        self.coincidences = self.coincidences_group.coincidences
        self.overwrite = overwrite
        self.progress = progress
        self.destination = destination
        self.force_fresh = force_fresh
        self.force_stale = force_stale
        self.offsets = {}

        self.cq = CoincidenceQuery(data, self.coincidences_group)
        if cluster is None:
            try:
                self.cluster = self.coincidences_group._f_getattr('cluster')
            except AttributeError:
                s_active = self._get_active_stations()
                self.cluster = HiSPARCStations(s_active,
                                               force_fresh=force_fresh,
                                               force_stale=force_stale)
        else:
            self.cluster = cluster

        self.direction = CoincidenceDirectionReconstruction(self.cluster)
        self.core = CoincidenceCoreReconstruction(self.cluster)

        self.theta = []
        self.phi = []
        self.station_numbers = []
        self.core_x = []
        self.core_y = []
        self.size = []
        self.energy = []

    def reconstruct_and_store(self, station_numbers=None):
        """Shorthand function to reconstruct coincidences and store results"""

        self.prepare_output()
        self.get_station_timing_offsets()
        self.reconstruct_directions(station_numbers=station_numbers)
        self.reconstruct_cores(station_numbers=station_numbers)
        self.store_reconstructions()

    def reconstruct_directions(self, station_numbers=None):
        """Reconstruct direction for all events

        :param detector_ids: list of detector ids to use for reconstructions.

        """
        if len(self.core_x) and len(self.core_y):
            initials = ({'core_x': x, 'core_y': y}
                        for x, y in izip(self.core_x, self.core_y))
        else:
            initials = []
        coincidences = pbar(self.cq.all_coincidences(iterator=True),
                            length=self.coincidences.nrows, show=self.progress)
        angles = self.direction.reconstruct_coincidences(
            self.cq.all_events(coincidences, n=0), station_numbers,
            self.offsets, progress=False, initials=initials)
        self.theta, self.phi, self.station_numbers = angles

    def reconstruct_cores(self, station_numbers=None):
        """Reconstruct core for all events

        :param detector_ids: list of detector ids to use for reconstructions.

        """
<<<<<<< HEAD
        coincidences = self.cq.all_coincidences(iterator=True)
        # Progress does not work because the pbar does not know the
        # number of coincidences
        if len(self.theta) and len(self.phi):
            initial = [{'theta': t, 'phi': p}
                       for t, p in zip(self.theta, self.phi)]

        cores = self.core.reconstruct_coincidences(
            self.cq.all_events(coincidences, n=0), station_numbers,
            initial, self.progress)
        self.core_x, self.core_y, self.size, self.energy = cores
=======
        if len(self.theta) and len(self.phi):
            initials = ({'theta': theta, 'phi': phi}
                        for theta, phi in izip(self.theta, self.phi))
        else:
            initials = []
        coincidences = pbar(self.cq.all_coincidences(iterator=True),
                            length=self.coincidences.nrows, show=self.progress)
        cores = self.core.reconstruct_coincidences(
            self.cq.all_events(coincidences, n=0), station_numbers,
            progress=False, initials=initials)
        self.core_x, self.core_y = cores
>>>>>>> 0e4559ac

    def prepare_output(self):
        """Prepare output table"""

        if self.destination in self.coincidences_group:
            if self.overwrite:
                self.data.remove_node(self.coincidences_group,
                                      self.destination, recursive=True)
            else:
                raise RuntimeError("Reconstructions table already exists for "
                                   "%s, and overwrite is False" %
                                   self.coincidences_group)

        s_columns = {'s%d' % station.number: tables.BoolCol(pos=p)
                     for p, station in enumerate(self.cluster.stations, 26)}
        description = ReconstructedCoincidence
        description.columns.update(s_columns)
        self.reconstructions = self.data.create_table(
            self.coincidences_group, self.destination, description,
            expectedrows=self.coincidences.nrows)
        try:
            self.reconstructions._v_attrs.cluster = self.cluster
        except tables.HDF5ExtError:
            warnings.warn('Unable to store cluster object, to large for HDF.')

    def get_station_timing_offsets(self):
        """Construct a dict of api.Station objects

        Simulations store the offsets in the cluster object, try to extract
        that into a dictionary, to be used by the reconstructions.
        If the data is not from simulations create an api.Station object
        for each station in the cluster.

        """
        try:
            self.offsets = {station.number: [station.gps_offset + d.offset
                                             for d in station.detectors]
                            for station in self.cluster.stations}
        except AttributeError:
            self.offsets = {station.number:
                            api.Station(station.number,
                                        force_fresh=self.force_fresh,
                                        force_stale=self.force_stale)
                            for station in self.cluster.stations}

    def store_reconstructions(self):
        """Loop over list of reconstructed data and store results

        Unsuccessful reconstructions are also stored but with the NumPy
        NaN as reconstructed value.

        """
        for coincidence, x, y, theta, phi, size, energy, station_numbers in \
                izip_longest(self.coincidences, self.core_x, self.core_y,
                             self.theta, self.phi, self.size, self.energy,
                             self.station_numbers):
            self._store_reconstruction(coincidence, x, y, theta, phi, size,
                                       energy, station_numbers)
        self.reconstructions.flush()

    def _store_reconstruction(self, coincidence, core_x, core_y, theta, phi,
                              size, energy, station_numbers):
        """Store single reconstruction"""

        row = self.reconstructions.row

        row['id'] = coincidence['id']
        row['ext_timestamp'] = coincidence['ext_timestamp']
        row['x'] = core_x
        row['y'] = core_y
        row['zenith'] = theta
        row['azimuth'] = phi
        row['size'] = size
        row['energy'] = energy

        row['reference_x'] = coincidence['x']
        row['reference_y'] = coincidence['y']
        row['reference_zenith'] = coincidence['zenith']
        row['reference_azimuth'] = coincidence['azimuth']
        row['reference_size'] = coincidence['size']
        row['reference_energy'] = coincidence['energy']

        for number in station_numbers:
            row['s%d' % number] = True

        row.append()

    def _get_active_stations(self):
        """Return station numbers with non-empty event table in datafile"""

        active_stations = []

        for s_path in self.coincidences_group.s_index:
            try:
                station_event_table = self.data.get_node(s_path + '/events')
            except tables.NoSuchNodeError:
                continue
            if not station_event_table.nrows:
                continue
            active_stations.append(int(s_path.split('station_')[-1]))

        return active_stations


class ReconstructESDCoincidencesFromSource(ReconstructESDCoincidences):

    def __init__(self, source_data, dest_data, source_group, dest_group,
                 overwrite=False, progress=True,
                 destination='reconstructions', cluster=None,
                 force_fresh=False, force_stale=False):
        """Initialize the class.

        :param data: the PyTables datafile.
        :param station_group: the group containing the event table,
            the results will also be stored in this group.
        :param station: either a station number or
            :class:`~sapphire.clusters.Station` object. If number the
            positions and offsets are retrieved from the API. Otherwise
            the offsets will be determined with the available data.
        :param overwrite: if True, overwrite existing reconstruction table.
        :param progress: if True, show a progressbar while reconstructing.
        :param destination: alternative name for reconstruction table.

        """
        super(ReconstructESDCoincidencesFromSource, self).__init__(
            source_data, source_group, overwrite, progress, destination,
            cluster, force_fresh, force_stale)
        self.dest_data = dest_data
        self.dest_group = dest_group

    def prepare_output(self):
        """Prepare output table"""

        dest_path = os.path.join(self.dest_group, self.destination)

        if dest_path in self.dest_data:
            if self.overwrite:
                self.dest_data.remove_node(dest_path, recursive=True)
            else:
                raise RuntimeError("Reconstructions table already exists for "
                                   "%s, and overwrite is False" %
                                   self.dest_group)

        s_columns = {'s%d' % station.number: tables.BoolCol(pos=p)
                     for p, station in enumerate(self.cluster.stations, 26)}
        description = ReconstructedCoincidence
        description.columns.update(s_columns)
        self.reconstructions = self.dest_data.create_table(
            self.dest_group, self.destination, description,
            expectedrows=self.coincidences.nrows, createparents=True)
        try:
            self.reconstructions._v_attrs.cluster = self.cluster
        except tables.HDF5ExtError:
            warnings.warn('Unable to store cluster object, to large for HDF.')<|MERGE_RESOLUTION|>--- conflicted
+++ resolved
@@ -132,13 +132,8 @@
         else:
             initials = []
         cores = self.core.reconstruct_events(self.events, detector_ids,
-<<<<<<< HEAD
-                                             self.progress)
+                                             self.progress, initials)
         self.core_x, self.core_y, self.size, self.energy = cores
-=======
-                                             self.progress, initials)
-        self.core_x, self.core_y = cores
->>>>>>> 0e4559ac
 
     def prepare_output(self):
         """Prepare output table"""
@@ -356,19 +351,6 @@
         :param detector_ids: list of detector ids to use for reconstructions.
 
         """
-<<<<<<< HEAD
-        coincidences = self.cq.all_coincidences(iterator=True)
-        # Progress does not work because the pbar does not know the
-        # number of coincidences
-        if len(self.theta) and len(self.phi):
-            initial = [{'theta': t, 'phi': p}
-                       for t, p in zip(self.theta, self.phi)]
-
-        cores = self.core.reconstruct_coincidences(
-            self.cq.all_events(coincidences, n=0), station_numbers,
-            initial, self.progress)
-        self.core_x, self.core_y, self.size, self.energy = cores
-=======
         if len(self.theta) and len(self.phi):
             initials = ({'theta': theta, 'phi': phi}
                         for theta, phi in izip(self.theta, self.phi))
@@ -379,8 +361,7 @@
         cores = self.core.reconstruct_coincidences(
             self.cq.all_events(coincidences, n=0), station_numbers,
             progress=False, initials=initials)
-        self.core_x, self.core_y = cores
->>>>>>> 0e4559ac
+        self.core_x, self.core_y, self.size, self.energy = cores
 
     def prepare_output(self):
         """Prepare output table"""
