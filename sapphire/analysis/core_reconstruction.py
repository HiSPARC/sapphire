""" Core reconstruction

    This module contains two classes that can be used to reconstruct
    HiSPARC events and coincidences. The classes know how to extract the
    relevant information from the station and event or cluster and
    coincidence. Various algorithms which do the reconstruction are also
    defined here. The algorithms require positions and particle densties to
    do the reconstruction.

    Each algorithm has a :meth:`~CenterMassAlgorithm.reconstruct_common`
    method which always requires particle denisties, x, and y positions
    and optionally z positions and previous reconstruction results. The
    data is then prepared for the algorithm and passed to
    the :meth:`~CenterMassAlgorithm.reconstruct` method which returns the
    reconstructed x and y coordinates.

"""
from __future__ import division
<<<<<<< HEAD
import itertools
=======
from itertools import izip_longest, combinations
>>>>>>> 0e4559ac
import warnings

from numpy import isnan, nan, cos, sqrt, log10, mean, array

from .event_utils import station_density, detector_density
from ..utils import pbar
from ..simulations import ldf


class EventCoreReconstruction(object):

    """Reconstruct core for station events

    This class is aware of 'events' and 'stations'.  Initialize this class
    with a 'station' and you can reconstruct events using
    :meth:`reconstruct_event`.

    :param station: :class:`sapphire.clusters.Station` object.

    """

    def __init__(self, station):
        self.estimator = CenterMassAlgorithm
        self.station = station

    def reconstruct_event(self, event, detector_ids=None, initial={}):
        """Reconstruct a single event

        :param event: an event (e.g. from an events table), or any
            dictionary-like object containing the keys necessary for
            reconstructing the direction of a shower (e.g. number of mips).
        :param detector_ids: list of the detectors to use for
            reconstruction. The detector ids are 0-based, unlike the
            column names in the esd data.
<<<<<<< HEAD
        :return: (x, y) core position in m, shower size, and energy.
=======
        :param initial: dictionary with already reconstructed shower
                        parameters.
        :return: (x, y) core position in m.
>>>>>>> 0e4559ac

        """
        p, x, y, z = ([], [], [], [])
        if detector_ids is None:
            detector_ids = range(4)
        self.station.cluster.set_timestamp(event['timestamp'])
        for id in detector_ids:
            p_detector = detector_density(event, id, self.station)
            if not isnan(p_detector):
                dx, dy, dz = self.station.detectors[id].get_coordinates()
                p.append(p_detector)
                x.append(dx)
                y.append(dy)
                z.append(dz)
        if len(p) >= 3:
<<<<<<< HEAD
            core_x, core_y, size, energy = \
                self.estimator.reconstruct_common(p, x, y, z)
=======
            core_x, core_y = self.estimator.reconstruct_common(p, x, y, z,
                                                               initial)
>>>>>>> 0e4559ac
        else:
            core_x, core_y, size, energy = (nan, nan, nan, nan)
        return core_x, core_y, size, energy

    def reconstruct_events(self, events, detector_ids=None, progress=True,
                           initials=[]):
        """Reconstruct events

        :param events: the events table for the station from an ESD data
                       file.
        :param detector_ids: detectors which use for the reconstructions.
<<<<<<< HEAD
        :return: (x, y) core positions in m, shower sizes, and energies.

        """
        cores = [self.reconstruct_event(event, detector_ids)
                 for event in pbar(events, show=progress)]
        core_x, core_y, size, energy = zip(*cores)
        return core_x, core_y, size, energy
=======
        :param progress: if True shows a progress bar.
        :param initials: list of dictionaries with already reconstructed shower
                         parameters.
        :return: (x, y) core positions in m.

        """
        events = pbar(events, show=progress)
        events_init = izip_longest(events, initials)
        cores = [self.reconstruct_event(event, detector_ids, initial)
                 for event, initial in events_init]
        if len(cores):
            core_x, core_y = zip(*cores)
        else:
            core_x, core_y = ((), ())
        return core_x, core_y
>>>>>>> 0e4559ac


class CoincidenceCoreReconstruction(object):

    """Reconstruct core for coincidences

    This class is aware of 'coincidences' and 'clusters'.  Initialize
    this class with a 'cluster' and you can reconstruct a coincidence
    using :meth:`reconstruct_coincidence`.

    :param cluster: :class:`sapphire.clusters.BaseCluster` object.

    """

    def __init__(self, cluster):
        self.estimator = EllipsLdfAlgorithm
        self.cluster = cluster

<<<<<<< HEAD
        # Store locations that do not change
        for station in cluster.stations:
            station.center_of_mass_coordinates = \
                station.calc_center_of_mass_coordinates()
            station.area = station.get_area()

    def reconstruct_coincidence(self, coincidence, station_numbers=None,
                                initial=None):
=======
    def reconstruct_coincidence(self, coincidence, station_numbers=None,
                                initial={}):
>>>>>>> 0e4559ac
        """Reconstruct a single coincidence

        :param coincidence: a coincidence list consisting of
                            multiple (station_number, event) tuples
        :param station_numbers: list of station numbers, to only use
                                events from those stations.
<<<<<<< HEAD
        :param initial: dictionary with initial data.
        :return: (x, y) core position in m, shower size, and energy.
=======
        :param initial: dictionary with already reconstructed shower
                        parameters.
        :return: (x, y) core position in m.
>>>>>>> 0e4559ac

        """
        p, x, y, z = ([], [], [], [])

        try:
            self.cluster.set_timestamp(coincidence[0][1]['timestamp'])
        except IndexError:
            return (nan, nan)

        for station_number, event in coincidence:
            if station_numbers is not None:
                if station_number not in station_numbers:
                    continue
            station = self.cluster.get_station(station_number)
            p_station = station_density(event, range(4), station)
            if not isnan(p_station):
                sx, sy, sz = station.calc_center_of_mass_coordinates()
                p.append(p_station)
                x.append(sx)
                y.append(sy)
                z.append(sz)

        if len(p) >= 3:
<<<<<<< HEAD
            core_x, core_y, size, energy = \
                self.estimator.reconstruct_common(p, x, y, z, initial=initial)
=======
            core_x, core_y = self.estimator.reconstruct_common(p, x, y, z,
                                                               initial)
>>>>>>> 0e4559ac
        else:
            core_x, core_y, size, energy = (nan, nan, nan, nan)
        return core_x, core_y, size, energy

    def reconstruct_coincidences(self, coincidences, station_numbers=None,
<<<<<<< HEAD
                                 initial=None, progress=True):
=======
                                 progress=True, initials=[]):
>>>>>>> 0e4559ac
        """Reconstruct all coincidences

        :param coincidences: a list of coincidences, each consisting of
                             multiple (station_number, event) tuples.
        :param station_numbers: list of station numbers, to only use
                                events from those stations.
<<<<<<< HEAD
        :param initial: list of dictionaries with initial data.
        :return: (x, y) core positions in m, shower sizes, and energies.

        """
        cores = [self.reconstruct_coincidence(coincidence, station_numbers,
                                              initial=ini)
                 for coincidence, ini
                 in pbar(itertools.izip(coincidences, initial), show=progress)]
        core_x, core_y, size, energy = zip(*cores)
        return core_x, core_y, size, energy
=======
        :param progress: if True shows a progress bar.
        :param initials: list of dictionaries with already reconstructed shower
                         parameters.
        :return: (x, y) core positions in m.

        """
        coincidences = pbar(coincidences, show=progress)
        coin_init = izip_longest(coincidences, initials)
        cores = [self.reconstruct_coincidence(coincidence, station_numbers,
                                              initial)
                 for coincidence, initial in coin_init]
        if len(cores):
            core_x, core_y = zip(*cores)
        else:
            core_x, core_y = ((), ())
        return core_x, core_y


class CoincidenceCoreReconstructionDetectors(
        CoincidenceCoreReconstruction):

    """Reconstruct core for coincidences using each detector

    Instead of using the average station particle density this class
    uses the particle density in each detector for the reconstruction.

    """

    def reconstruct_coincidence(self, coincidence, station_numbers=None,
                                initial={}):
        """Reconstruct a single coincidence

        :param coincidence: a coincidence list consisting of
                            multiple (station_number, event) tuples
        :param station_numbers: list of station numbers, to only use
                                events from those stations.
        :param initial: dictionary with already reconstructed shower
                        parameters.
        :return: (x, y) core position in m.

        """
        p, x, y, z = ([], [], [], [])

        try:
            self.cluster.set_timestamp(coincidence[0][1]['timestamp'])
        except IndexError:
            return (nan, nan)

        for station_number, event in coincidence:
            if station_numbers is not None:
                if station_number not in station_numbers:
                    continue
            station = self.cluster.get_station(station_number)
            for id in range(4):
                p_detector = detector_density(event, id, station)
                if not isnan(p_detector):
                    dx, dy, dz = station.detectors[id].get_coordinates()
                    p.append(p_detector)
                    x.append(dx)
                    y.append(dy)
                    z.append(dz)

        if len(p) >= 3:
            core_x, core_y = self.estimator.reconstruct_common(p, x, y, z,
                                                               initial)
        else:
            core_x, core_y = (nan, nan)
        return core_x, core_y
>>>>>>> 0e4559ac


class CenterMassAlgorithm(object):

    """Simple core estimator

    Estimates the core by center of mass of the measurements.

    """

    @classmethod
    def reconstruct_common(cls, p, x, y, z=None, initial={}):
        """Reconstruct core position

        :param p: detector particle density in m^-2.
        :param x,y: positions of detectors in m.
        :param z: height of detectors is ignored.
        :param initial: dictionary containing values from previous
                        reconstructions.
        :return: (x, y) core position in m. Shower size and energy are nan.

        """
        return cls.reconstruct(p, x, y)

    @staticmethod
    def reconstruct(p, x, y):
        """Calculate center of mass

        :param p: detector particle density in m^-2.
        :param x,y: positions of detectors in m.
        :return: (x, y) core position in m. Shower size and energy are nan.

        """
        core_x = sum(density * xi for density, xi in zip(p, x)) / sum(p)
        core_y = sum(density * yi for density, yi in zip(p, y)) / sum(p)
        return core_x, core_y, nan, nan


class AverageIntersectionAlgorithm(object):

    """Core estimator

    To the densities in 3 stations correspond 2 possible cores. The line
    through these points is quite stable for the lateral distribution function.
    To each combination of 3 stations out of a set of at least 4
    stations hit corresponds a line. To each combinations of 2 lines out of
    the set of lines corresponds a point of intersection (if the 2 lines are
    not collinear). Taking the cloud of intersection points close to the core
    estimated by the center of mass, and averaging the positions in this cloud
    results in an estimation for the core.

    """

    @classmethod
    def reconstruct_common(cls, p, x, y, z=None, initial={}):
        """Reconstruct core

        :param p: detector particle density in m^-2.
        :param x,y: positions of detectors in m.
        :param z: height of detectors is ignored.
        :param initial: dictionary containing values from previous
                        reconstructions.
        :return: (x, y) core position in m. Shower size and energy are nan.

        """
        if len(p) < 4 or len(x) < 4 or len(y) < 4:
            warnings.warn('This algorithm requires at least 4 detections.',
                          UserWarning)
            return nan, nan, nan, nan
        return cls.reconstruct(p, x, y)

    @classmethod
    def reconstruct(cls, p, x, y):
        """Calculate center of mass

        :param p: detector particle density in m^-2.
        :param x,y: positions of detectors in m.
        :return: (x, y) core position in m. Shower size and energy are nan.

        """
        phit = []
        xhit = []
        yhit = []
        for i in range(len(p)):
            if p[i] > .00001:
                phit.append(p[i])
                xhit.append(x[i])
                yhit.append(y[i])

        statindex = range(len(phit))
<<<<<<< HEAD

        # select triples of stations
        subsets = itertools.combinations(statindex, 3)
=======
        subsets = combinations(statindex, 3)
        m = 3.0  # average value in powerlaw  r ^(-m)  for density
>>>>>>> 0e4559ac

        linelist0 = []
        linelist1 = []
        for zero, one, two in subsets:
            a, b, rsquare = cls.calculate(phit, xhit, yhit, zero, one)
            c, d, ssquare = cls.calculate(phit, xhit, yhit, zero, two)
            e = c - a
            f = d - b
            if d == b:
                f = 0.000000001
            g = sqrt(e * e + f * f)
            k = 0.5 * (g * g + rsquare - ssquare) / g
            # coefficients of radical axis
            linelist0.append(-e / f)
            linelist1.append((a * e + b * f + g * k) / f)

<<<<<<< HEAD
        # select pairs of radical axes
        subsets = itertools.combinations(statindex, 2)
=======
        newx, newy = CenterMassAlgorithm.reconstruct_common(p, x, y, z,
                                                            initial)
        subsets = combinations(statindex, 2)
>>>>>>> 0e4559ac

        xpointlist = []
        ypointlist = []
        for zero, one in subsets:
            a = linelist0[zero]
            b = linelist1[zero]
            c = linelist0[one]
            d = linelist1[one]
            aminc = a - c
            if a == c:
                # to avoid singularity
                aminc = 0.000000001
            # x coordinate of intersection of pair of radical axes
            xint = (d - b) / aminc
            # y coordinate of intersection of pair of radical axes
            yint = (a * d - b * c) / aminc
            # accept intersection point if not to far away
            if abs(xint) < 600. and abs(yint) < 600.:
                xpointlist.append(xint)
                ypointlist.append(yint)

        if len(xpointlist):
            # determine the average of the set of intersections of radical axes
            core_x = mean(xpointlist)
            core_y = mean(ypointlist)
        else:
            # Fallback to CenterMass
            return CenterMassAlgorithm.reconstruct_common(p, x, y)

        return core_x, core_y, nan, nan

    @staticmethod
    def calculate(p, x, y, i, j):
        """Perform a calculation that is used multiple times"""

        m = 2.3  # optimized value in powerlaw  r ^(-m)  for density

        pp = (p[i] / p[j]) ** (2. / m)
        if pp == 1:
            pp = 1.000001
        a = (x[j] - pp * x[i]) / (1 - pp)
        b = (y[j] - pp * y[i]) / (1 - pp)
        square = (pp * ((x[j] - x[i]) ** 2 +
                  (y[j] - y[i]) ** 2) / ((1 - pp) ** 2))
        return a, b, square


class EllipsLdfAlgorithm(object):

<<<<<<< HEAD
    """ Special core and size estimator
=======
    """Simple core estimator
>>>>>>> 0e4559ac

    Estimates the core and shower size (electrons + muons) by a brute force
    inspection in a limited region, in combination with regression, with
    elliptic lateral densities in the neighborhood of cores found with both
    the CenterMassAlgorithm and AverageIntersectionAlgorithm.

    """

    @classmethod
    def reconstruct_common(cls, p, x, y, z=None, initial={}):
        """Reconstruct core position and shower size

        :param p: detector particle density in m^-2.
        :param x,y: positions of detectors in m.
        :param z: height of detectors is ignored.
        :param initial: dictionary containing values from previous
                        reconstructions: zenith and azimuth.
        :return: (x, y) core position in m, shower size, and energy.

        """
        theta = initial.get('theta', 0.)
        phi = initial.get('phi', 0.)
        return cls.reconstruct(p, x, y, theta, phi)[:2]

    @classmethod
    def reconstruct(cls, p, x, y, theta, phi):
        """Reconstruct core position that performs best.
        Reconstruct shower size (electrons + muons

        :param p: detector particle density in m^-2.
        :param x,y: positions of detectors in m.
        :param theta,phi: zenith and azimuth angle in rad.
        :return: (x, y) core position in m, shower size, and energy.

        """
        xcmass, ycmass, _, _ = CenterMassAlgorithm.reconstruct_common(p, x, y)
        chi2best = 10 ** 99
        factorbest = 1.

        gridsize = 20.
        xbest, ybest, chi2best, factorbest = cls.selectbest(
            p, x, y, xcmass, ycmass, factorbest, chi2best, gridsize, theta, phi)

        gridsize = 5.
        xbest1, ybest1, chi2best1, factorbest1 = cls.selectbest(
            p, x, y, xbest, ybest, factorbest, chi2best, gridsize, theta, phi)

        xlines, ylines, _, _ = \
            AverageIntersectionAlgorithm.reconstruct_common(p, x, y)
        chi2best = 10 ** 99
        factorbest = 1.

        gridsize = 50.
        xbest, ybest, chi2best, factorbest = cls.selectbest(
            p, x, y, xlines, ylines, factorbest, chi2best, gridsize, theta, phi)

        gridsize = 10.
        xbest2, ybest2, chi2best2, factorbest2 = cls.selectbest(
            p, x, y, xbest, ybest, factorbest, chi2best, gridsize, theta, phi)

        if chi2best1 < chi2best2:
            xbest, ybest, chi2best, factorbest = \
                xbest1, ybest1, chi2best1, factorbest1
        else:
            xbest, ybest, chi2best, factorbest = \
                xbest2, ybest2, chi2best2, factorbest2

        # determine within a grid around the best estimation the position
        # with minimum chi square
        gridsize = 4.
        core_x, core_y, chi2best, factorbest = cls.selectbest(
            p, x, y, xbest, ybest, factorbest, chi2best, gridsize, theta, phi)
        # estimated shower size : number of electrons and muons!
        size = factorbest * ldf.EllipsLdf._Ne
        coefa = 0.524 * cos(theta) + 0.681
        coefb = 7.844 + 5.30 * cos(theta)
        # estimated energy based on relation between shower size and energy
        enerpow = (log10(size) + coefb) / coefa
        energy = 10 ** enerpow

        return core_x, core_y, size, energy

    @staticmethod
    def selectbest(p, x, y, xstart, ystart, factorbest, chi2best, gridsize,
                   theta, phi):
        """selects the best core position in grid around (xstart, ystart) by
            optimizing the shower size (electr + muon) by means of regression.

        :param p: detector particle density in m^-2.
        :param x,y: positions of detectors in m.
        :param xstart,ystart: start position of core in m.
        :param factorbest: current best estimate for shower scale (x ldf.Ne).
        :param chi2best: chi2 for current core and size.
        :param gridsize: size of grid around current core.
        :param theta,phi: shower direction.
        :return: core position, chi2 and shower scale.

        """
        xbest = xstart
        ybest = ystart

        a = ldf.EllipsLdf(zenith=theta, azimuth=phi)
        gridparam = 4
        for i in range(2 * gridparam + 1):
            xtry = xstart + (i - gridparam) * gridsize
            for j in range(2 * gridparam + 1):
                ytry = ystart + (j - gridparam) * gridsize
                xstations = array(x)
                ystations = array(y)
                r, angle = a.calculate_core_distance_and_angle(
                    xstations, ystations, xtry, ytry)
                rho = a.calculate_ldf_value(r, angle)

                mmdivl = 0.
                m = 0.
                l = 0.

                for ki, kj in zip(p, rho):
                    mmdivl += 1. * ki * ki / kj
                    m += ki
                    l += kj

                sizefactor = sqrt(mmdivl / l)
                chi2 = 2. * (sizefactor * l - m)

                if chi2 < chi2best:
                    factorbest = sizefactor
                    xbest = xtry
                    ybest = ytry
                    chi2best = chi2

        return xbest, ybest, chi2best, factorbest


class BruteForceAlgorithm(object):

    """ Brute force core and shower size (electrons + muons) estimator

    Estimates the core and shower size (electrons + muons) by a brute force
    inspection, in combination with regression, with elliptic lateral
    densities in the neighborhood of cores found with both the
    CenterMassAlgorithm and AverageIntersectionAlgorithm.

    NOT RECOMMENDED TO USE since it is extremely slow

    """

    @classmethod
    def reconstruct_common(cls, p, x, y, z=None, initial={}):
        """Reconstruct core position and shower size

        :param p: detector particle density in m^-2.
        :param x,y: positions of detectors in m.
        :param z: height of detectors is ignored.
        :param initial: dictionary containing values from previous
                        reconstructions, i.e. zenith (theta) and azimuth (phi).

        """
        theta = initial.get('theta', 0.)
        phi = initial.get('phi', 0.)
        return cls.reconstruct(p, x, y, theta, phi)

    @classmethod
    def reconstruct(cls, p, x, y, theta, phi):
        """Reconstruct core position that performs best.
        Reconstruct showers size (electrons + muons) that fits best.

        :param p: detector particle density in m^-2.
        :param x,y: positions of detectors in m.
        :param theta,phi: zenith and azimuth angle in rad.

        """
        chi2best = 10 ** 99
        factorbest = 1.
        xbest = 0.
        ybest = 0.
        gridsize = 10.

        core_x, core_y, chi2best, factorbest = cls.selectbest(
            p, x, y, xbest, ybest, factorbest, chi2best, gridsize, theta, phi)

        size = factorbest * ldf.EllipsLdf._Ne
        coefa = 0.519 * cos(theta) + 0.684
        coefb = 7.84 + 5.30 * cos(theta)
        enerpow = (log10(size) + coefb) / coefa
        energy = 10 ** enerpow

        return core_x, core_y, size, energy

    @staticmethod
    def selectbest(p, x, y, xstart, ystart, factorbest, chi2best, gridsize,
                   theta, phi):
        """selects the best core position in grid around (xstart, ystart).

        :param p: detector particle density in m^-2.
        :param x,y: positions of detectors in m.
        :param xstart,ystart: start position of core in m.
        :param factorbest: current best estimate for shower scale (x ldf.Ne).
        :param chi2best: chi2 for current core and size.
        :param gridsize: size of grid around current core.
        :param theta,phi: shower direction.
        :return: core position, chi2 and shower scale.

        """
        xbest = xstart
        ybest = ystart

        a = ldf.EllipsLdf(zenith=theta, azimuth=phi)
        gridparam = 75
        for i in range(2 * gridparam + 1):
            xtry = xstart + (i - gridparam) * gridsize
            for j in range(2 * gridparam + 1):
                ytry = ystart + (j - gridparam) * gridsize
                xstations = array(x)
                ystations = array(y)
                r, angle = a.calculate_core_distance_and_angle(
                    xstations, ystations, xtry, ytry)
                rho = a.calculate_ldf_value(r, angle)

                mmdivl = 0.
                m = 0.
                l = 0.

                for ki, kj in zip(p, rho):
                    mmdivl += 1. * ki * ki / kj
                    m += ki
                    l += kj

                sizefactor = sqrt(mmdivl / l)
<<<<<<< HEAD
                chi2 = 2. * (sizefactor * l - m)

=======
                with warnings.catch_warnings(record=True):
                    chi2 = 2. * (sizefactor * l - m)
>>>>>>> 0e4559ac
                if chi2 < chi2best:
                    factorbest = sizefactor
                    xbest = xtry
                    ybest = ytry
                    chi2best = chi2

        return xbest, ybest, chi2best, factorbest<|MERGE_RESOLUTION|>--- conflicted
+++ resolved
@@ -16,14 +16,10 @@
 
 """
 from __future__ import division
-<<<<<<< HEAD
-import itertools
-=======
-from itertools import izip_longest, combinations
->>>>>>> 0e4559ac
+from itertools import izip, izip_longest, combinations
 import warnings
 
-from numpy import isnan, nan, cos, sqrt, log10, mean, array
+from numpy import isnan, nan, cos, sqrt, log10, mean, array, linspace
 
 from .event_utils import station_density, detector_density
 from ..utils import pbar
@@ -55,13 +51,9 @@
         :param detector_ids: list of the detectors to use for
             reconstruction. The detector ids are 0-based, unlike the
             column names in the esd data.
-<<<<<<< HEAD
-        :return: (x, y) core position in m, shower size, and energy.
-=======
         :param initial: dictionary with already reconstructed shower
                         parameters.
-        :return: (x, y) core position in m.
->>>>>>> 0e4559ac
+        :return: (x, y) core position in m, shower size, and energy in eV.
 
         """
         p, x, y, z = ([], [], [], [])
@@ -77,13 +69,8 @@
                 y.append(dy)
                 z.append(dz)
         if len(p) >= 3:
-<<<<<<< HEAD
             core_x, core_y, size, energy = \
-                self.estimator.reconstruct_common(p, x, y, z)
-=======
-            core_x, core_y = self.estimator.reconstruct_common(p, x, y, z,
-                                                               initial)
->>>>>>> 0e4559ac
+                self.estimator.reconstruct_common(p, x, y, z, initial)
         else:
             core_x, core_y, size, energy = (nan, nan, nan, nan)
         return core_x, core_y, size, energy
@@ -95,19 +82,10 @@
         :param events: the events table for the station from an ESD data
                        file.
         :param detector_ids: detectors which use for the reconstructions.
-<<<<<<< HEAD
-        :return: (x, y) core positions in m, shower sizes, and energies.
-
-        """
-        cores = [self.reconstruct_event(event, detector_ids)
-                 for event in pbar(events, show=progress)]
-        core_x, core_y, size, energy = zip(*cores)
-        return core_x, core_y, size, energy
-=======
         :param progress: if True shows a progress bar.
         :param initials: list of dictionaries with already reconstructed shower
                          parameters.
-        :return: (x, y) core positions in m.
+        :return: (x, y) core positions in m, shower sizes, and energies in eV.
 
         """
         events = pbar(events, show=progress)
@@ -115,11 +93,10 @@
         cores = [self.reconstruct_event(event, detector_ids, initial)
                  for event, initial in events_init]
         if len(cores):
-            core_x, core_y = zip(*cores)
+            core_x, core_y, size, energy = zip(*cores)
         else:
-            core_x, core_y = ((), ())
-        return core_x, core_y
->>>>>>> 0e4559ac
+            core_x, core_y, size, energy = ((), (), (), ())
+        return core_x, core_y, size, energy
 
 
 class CoincidenceCoreReconstruction(object):
@@ -135,36 +112,21 @@
     """
 
     def __init__(self, cluster):
-        self.estimator = EllipsLdfAlgorithm
+        self.estimator = EllipseLdfAlgorithm
         self.cluster = cluster
 
-<<<<<<< HEAD
-        # Store locations that do not change
-        for station in cluster.stations:
-            station.center_of_mass_coordinates = \
-                station.calc_center_of_mass_coordinates()
-            station.area = station.get_area()
-
-    def reconstruct_coincidence(self, coincidence, station_numbers=None,
-                                initial=None):
-=======
     def reconstruct_coincidence(self, coincidence, station_numbers=None,
                                 initial={}):
->>>>>>> 0e4559ac
         """Reconstruct a single coincidence
 
         :param coincidence: a coincidence list consisting of
                             multiple (station_number, event) tuples
         :param station_numbers: list of station numbers, to only use
                                 events from those stations.
-<<<<<<< HEAD
-        :param initial: dictionary with initial data.
-        :return: (x, y) core position in m, shower size, and energy.
-=======
         :param initial: dictionary with already reconstructed shower
                         parameters.
-        :return: (x, y) core position in m.
->>>>>>> 0e4559ac
+        :param initial: dictionary with initial data.
+        :return: (x, y) core position in m, shower size, and energy in eV.
 
         """
         p, x, y, z = ([], [], [], [])
@@ -188,45 +150,24 @@
                 z.append(sz)
 
         if len(p) >= 3:
-<<<<<<< HEAD
             core_x, core_y, size, energy = \
-                self.estimator.reconstruct_common(p, x, y, z, initial=initial)
-=======
-            core_x, core_y = self.estimator.reconstruct_common(p, x, y, z,
-                                                               initial)
->>>>>>> 0e4559ac
+                self.estimator.reconstruct_common(p, x, y, z, initial)
         else:
             core_x, core_y, size, energy = (nan, nan, nan, nan)
         return core_x, core_y, size, energy
 
     def reconstruct_coincidences(self, coincidences, station_numbers=None,
-<<<<<<< HEAD
-                                 initial=None, progress=True):
-=======
                                  progress=True, initials=[]):
->>>>>>> 0e4559ac
         """Reconstruct all coincidences
 
         :param coincidences: a list of coincidences, each consisting of
                              multiple (station_number, event) tuples.
         :param station_numbers: list of station numbers, to only use
                                 events from those stations.
-<<<<<<< HEAD
-        :param initial: list of dictionaries with initial data.
-        :return: (x, y) core positions in m, shower sizes, and energies.
-
-        """
-        cores = [self.reconstruct_coincidence(coincidence, station_numbers,
-                                              initial=ini)
-                 for coincidence, ini
-                 in pbar(itertools.izip(coincidences, initial), show=progress)]
-        core_x, core_y, size, energy = zip(*cores)
-        return core_x, core_y, size, energy
-=======
         :param progress: if True shows a progress bar.
         :param initials: list of dictionaries with already reconstructed shower
                          parameters.
-        :return: (x, y) core positions in m.
+        :return: (x, y) core positions in m, shower sizes, and energies in eV.
 
         """
         coincidences = pbar(coincidences, show=progress)
@@ -235,10 +176,10 @@
                                               initial)
                  for coincidence, initial in coin_init]
         if len(cores):
-            core_x, core_y = zip(*cores)
+            core_x, core_y, size, energy = zip(*cores)
         else:
-            core_x, core_y = ((), ())
-        return core_x, core_y
+            core_x, core_y, size, energy = ((), (), (), ())
+        return core_x, core_y, size, energy
 
 
 class CoincidenceCoreReconstructionDetectors(
@@ -291,7 +232,6 @@
         else:
             core_x, core_y = (nan, nan)
         return core_x, core_y
->>>>>>> 0e4559ac
 
 
 class CenterMassAlgorithm(object):
@@ -314,6 +254,10 @@
         :return: (x, y) core position in m. Shower size and energy are nan.
 
         """
+        theta = initial.get('theta', nan)
+        if not isnan(theta):
+            p = [density * cos(theta) for density in p]
+
         return cls.reconstruct(p, x, y)
 
     @staticmethod
@@ -361,6 +305,11 @@
             warnings.warn('This algorithm requires at least 4 detections.',
                           UserWarning)
             return nan, nan, nan, nan
+
+        theta = initial.get('theta', nan)
+        if not isnan(theta):
+            p = [density * cos(theta) for density in p]
+
         return cls.reconstruct(p, x, y)
 
     @classmethod
@@ -376,59 +325,44 @@
         xhit = []
         yhit = []
         for i in range(len(p)):
-            if p[i] > .00001:
+            if p[i] > 0.001:
                 phit.append(p[i])
                 xhit.append(x[i])
                 yhit.append(y[i])
 
         statindex = range(len(phit))
-<<<<<<< HEAD
-
-        # select triples of stations
-        subsets = itertools.combinations(statindex, 3)
-=======
-        subsets = combinations(statindex, 3)
-        m = 3.0  # average value in powerlaw  r ^(-m)  for density
->>>>>>> 0e4559ac
 
         linelist0 = []
         linelist1 = []
-        for zero, one, two in subsets:
+        # select triples of stations
+        for zero, one, two in combinations(statindex, 3):
             a, b, rsquare = cls.calculate(phit, xhit, yhit, zero, one)
             c, d, ssquare = cls.calculate(phit, xhit, yhit, zero, two)
             e = c - a
-            f = d - b
             if d == b:
                 f = 0.000000001
-            g = sqrt(e * e + f * f)
+            else:
+                f = d - b
+            g = sqrt(e ** 2 + f ** 2)
             k = 0.5 * (g * g + rsquare - ssquare) / g
             # coefficients of radical axis
             linelist0.append(-e / f)
             linelist1.append((a * e + b * f + g * k) / f)
 
-<<<<<<< HEAD
-        # select pairs of radical axes
-        subsets = itertools.combinations(statindex, 2)
-=======
-        newx, newy = CenterMassAlgorithm.reconstruct_common(p, x, y, z,
-                                                            initial)
-        subsets = combinations(statindex, 2)
->>>>>>> 0e4559ac
-
         xpointlist = []
         ypointlist = []
-        for zero, one in subsets:
+        # select pairs of radical axes
+        for zero, one in combinations(statindex, 2):
             a = linelist0[zero]
             b = linelist1[zero]
             c = linelist0[one]
             d = linelist1[one]
-            aminc = a - c
             if a == c:
-                # to avoid singularity
                 aminc = 0.000000001
-            # x coordinate of intersection of pair of radical axes
+            else:
+                aminc = a - c
+            # x and y coordinates of intersection of pair of radical axes
             xint = (d - b) / aminc
-            # y coordinate of intersection of pair of radical axes
             yint = (a * d - b * c) / aminc
             # accept intersection point if not to far away
             if abs(xint) < 600. and abs(yint) < 600.:
@@ -456,22 +390,18 @@
             pp = 1.000001
         a = (x[j] - pp * x[i]) / (1 - pp)
         b = (y[j] - pp * y[i]) / (1 - pp)
-        square = (pp * ((x[j] - x[i]) ** 2 +
-                  (y[j] - y[i]) ** 2) / ((1 - pp) ** 2))
+        square = (pp * ((x[j] - x[i]) ** 2 + (y[j] - y[i]) ** 2) /
+                  ((1 - pp) ** 2))
         return a, b, square
 
 
-class EllipsLdfAlgorithm(object):
-
-<<<<<<< HEAD
-    """ Special core and size estimator
-=======
-    """Simple core estimator
->>>>>>> 0e4559ac
+class EllipseLdfAlgorithm(object):
+
+    """Core and size estimator using an LDF
 
     Estimates the core and shower size (electrons + muons) by a brute force
     inspection in a limited region, in combination with regression, with
-    elliptic lateral densities in the neighborhood of cores found with both
+    elliptic lateral densities in the neighbourhood of cores found with both
     the CenterMassAlgorithm and AverageIntersectionAlgorithm.
 
     """
@@ -490,12 +420,11 @@
         """
         theta = initial.get('theta', 0.)
         phi = initial.get('phi', 0.)
-        return cls.reconstruct(p, x, y, theta, phi)[:2]
+        return cls.reconstruct(p, x, y, theta, phi)
 
     @classmethod
     def reconstruct(cls, p, x, y, theta, phi):
-        """Reconstruct core position that performs best.
-        Reconstruct shower size (electrons + muons
+        """Reconstruct best fitting shower core position, size, and energy
 
         :param p: detector particle density in m^-2.
         :param x,y: positions of detectors in m.
@@ -503,45 +432,35 @@
         :return: (x, y) core position in m, shower size, and energy.
 
         """
-        xcmass, ycmass, _, _ = CenterMassAlgorithm.reconstruct_common(p, x, y)
-        chi2best = 10 ** 99
-        factorbest = 1.
-
-        gridsize = 20.
-        xbest, ybest, chi2best, factorbest = cls.selectbest(
-            p, x, y, xcmass, ycmass, factorbest, chi2best, gridsize, theta, phi)
-
-        gridsize = 5.
-        xbest1, ybest1, chi2best1, factorbest1 = cls.selectbest(
-            p, x, y, xbest, ybest, factorbest, chi2best, gridsize, theta, phi)
-
-        xlines, ylines, _, _ = \
+        xcm, ycm, _, _ = CenterMassAlgorithm.reconstruct_common(p, x, y)
+        chi2cm = 10 ** 99
+        factorcm = 1.
+
+        for gridsize in [20., 5.]:
+            xcm, ycm, chi2cm, factorcm = cls.selectbest(
+                p, x, y, xcm, ycm, factorcm, chi2cm, gridsize, theta, phi)
+
+        xai, yai, _, _ = \
             AverageIntersectionAlgorithm.reconstruct_common(p, x, y)
-        chi2best = 10 ** 99
-        factorbest = 1.
-
-        gridsize = 50.
-        xbest, ybest, chi2best, factorbest = cls.selectbest(
-            p, x, y, xlines, ylines, factorbest, chi2best, gridsize, theta, phi)
-
-        gridsize = 10.
-        xbest2, ybest2, chi2best2, factorbest2 = cls.selectbest(
-            p, x, y, xbest, ybest, factorbest, chi2best, gridsize, theta, phi)
-
-        if chi2best1 < chi2best2:
-            xbest, ybest, chi2best, factorbest = \
-                xbest1, ybest1, chi2best1, factorbest1
+        chi2ai = 10 ** 99
+        factorai = 1.
+
+        for gridsize in [50., 10.]:
+            xai, yai, chi2ai, factorai = cls.selectbest(
+                p, x, y, xai, yai, factorai, chi2ai, gridsize, theta, phi)
+
+        if chi2cm < chi2ai:
+            xbest, ybest, chi2best, factorbest = xcm, ycm, chi2cm, factorcm
         else:
-            xbest, ybest, chi2best, factorbest = \
-                xbest2, ybest2, chi2best2, factorbest2
+            xbest, ybest, chi2best, factorbest = xai, yai, chi2ai, factorai
 
         # determine within a grid around the best estimation the position
         # with minimum chi square
         gridsize = 4.
         core_x, core_y, chi2best, factorbest = cls.selectbest(
             p, x, y, xbest, ybest, factorbest, chi2best, gridsize, theta, phi)
-        # estimated shower size : number of electrons and muons!
-        size = factorbest * ldf.EllipsLdf._Ne
+        # estimated shower size, number of electrons and muons
+        size = factorbest * ldf.EllipseLdf._Ne
         coefa = 0.524 * cos(theta) + 0.681
         coefb = 7.844 + 5.30 * cos(theta)
         # estimated energy based on relation between shower size and energy
@@ -553,8 +472,7 @@
     @staticmethod
     def selectbest(p, x, y, xstart, ystart, factorbest, chi2best, gridsize,
                    theta, phi):
-        """selects the best core position in grid around (xstart, ystart) by
-            optimizing the shower size (electr + muon) by means of regression.
+        """Select best core position in grid around (xstart, ystart)
 
         :param p: detector particle density in m^-2.
         :param x,y: positions of detectors in m.
@@ -566,20 +484,21 @@
         :return: core position, chi2 and shower scale.
 
         """
+        xstations = array(x)
+        ystations = array(y)
+
         xbest = xstart
         ybest = ystart
 
-        a = ldf.EllipsLdf(zenith=theta, azimuth=phi)
+        elldf = ldf.EllipseLdf(zenith=theta, azimuth=phi)
         gridparam = 4
-        for i in range(2 * gridparam + 1):
-            xtry = xstart + (i - gridparam) * gridsize
-            for j in range(2 * gridparam + 1):
-                ytry = ystart + (j - gridparam) * gridsize
-                xstations = array(x)
-                ystations = array(y)
-                r, angle = a.calculate_core_distance_and_angle(
+        gridedge = gridparam * gridsize
+        gridpoints = linspace(-gridedge, gridedge, gridparam * 2 + 1)
+        for xtry in gridpoints + xstart:
+            for ytry in gridpoints + ystart:
+                r, angle = elldf.calculate_core_distance_and_angle(
                     xstations, ystations, xtry, ytry)
-                rho = a.calculate_ldf_value(r, angle)
+                rho = elldf.calculate_ldf_value(r, angle)
 
                 mmdivl = 0.
                 m = 0.
@@ -591,7 +510,8 @@
                     l += kj
 
                 sizefactor = sqrt(mmdivl / l)
-                chi2 = 2. * (sizefactor * l - m)
+                with warnings.catch_warnings(record=True):
+                    chi2 = 2. * (sizefactor * l - m)
 
                 if chi2 < chi2best:
                     factorbest = sizefactor
@@ -611,7 +531,8 @@
     densities in the neighborhood of cores found with both the
     CenterMassAlgorithm and AverageIntersectionAlgorithm.
 
-    NOT RECOMMENDED TO USE since it is extremely slow
+    .. warning::
+        NOT RECOMMENDED TO USE since it is extremely slow
 
     """
 
@@ -632,12 +553,12 @@
 
     @classmethod
     def reconstruct(cls, p, x, y, theta, phi):
-        """Reconstruct core position that performs best.
-        Reconstruct showers size (electrons + muons) that fits best.
+        """Reconstruct best fitting shower core position, size, and energy
 
         :param p: detector particle density in m^-2.
         :param x,y: positions of detectors in m.
         :param theta,phi: zenith and azimuth angle in rad.
+        :return: (x, y) core position in m, shower size, and energy.
 
         """
         chi2best = 10 ** 99
@@ -649,7 +570,7 @@
         core_x, core_y, chi2best, factorbest = cls.selectbest(
             p, x, y, xbest, ybest, factorbest, chi2best, gridsize, theta, phi)
 
-        size = factorbest * ldf.EllipsLdf._Ne
+        size = factorbest * ldf.EllipseLdf._Ne
         coefa = 0.519 * cos(theta) + 0.684
         coefb = 7.84 + 5.30 * cos(theta)
         enerpow = (log10(size) + coefb) / coefa
@@ -660,7 +581,7 @@
     @staticmethod
     def selectbest(p, x, y, xstart, ystart, factorbest, chi2best, gridsize,
                    theta, phi):
-        """selects the best core position in grid around (xstart, ystart).
+        """Select the best core position in grid around (xstart, ystart).
 
         :param p: detector particle density in m^-2.
         :param x,y: positions of detectors in m.
@@ -672,38 +593,34 @@
         :return: core position, chi2 and shower scale.
 
         """
+        xstations = array(x)
+        ystations = array(y)
+
         xbest = xstart
         ybest = ystart
 
-        a = ldf.EllipsLdf(zenith=theta, azimuth=phi)
+        elldf = ldf.EllipseLdf(zenith=theta, azimuth=phi)
         gridparam = 75
-        for i in range(2 * gridparam + 1):
-            xtry = xstart + (i - gridparam) * gridsize
-            for j in range(2 * gridparam + 1):
-                ytry = ystart + (j - gridparam) * gridsize
-                xstations = array(x)
-                ystations = array(y)
-                r, angle = a.calculate_core_distance_and_angle(
+        gridedge = gridparam * gridsize
+        gridpoints = linspace(-gridedge, gridedge, gridparam * 2 + 1)
+        for xtry in gridpoints + xstart:
+            for ytry in gridpoints + ystart:
+                r, angle = elldf.calculate_core_distance_and_angle(
                     xstations, ystations, xtry, ytry)
-                rho = a.calculate_ldf_value(r, angle)
+                rho = elldf.calculate_ldf_value(r, angle)
 
                 mmdivl = 0.
                 m = 0.
                 l = 0.
 
                 for ki, kj in zip(p, rho):
-                    mmdivl += 1. * ki * ki / kj
+                    mmdivl += ki ** 2 / kj
                     m += ki
                     l += kj
 
                 sizefactor = sqrt(mmdivl / l)
-<<<<<<< HEAD
-                chi2 = 2. * (sizefactor * l - m)
-
-=======
                 with warnings.catch_warnings(record=True):
                     chi2 = 2. * (sizefactor * l - m)
->>>>>>> 0e4559ac
                 if chi2 < chi2best:
                     factorbest = sizefactor
                     xbest = xtry
