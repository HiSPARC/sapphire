""" Landau distribution function

    This module computes the Landau distribution, which governs the
    fluctuations in energy loss of particles travelling through a
    relatively thin layer of matter.

    Currently, this module only contains functions to calculate the exact
    function using two integral representations of the defining complex
    integral.  This should be extended by approximations when the need for
    doing serious work arises.

"""
import warnings

from numpy import pi, Inf, sin, cos, exp, log, arctan, vectorize, \
                  convolve, linspace, interp, arange
from scipy import integrate, stats

@vectorize
def pdf(lf):
    if lf < -10:
        return 0.
    elif lf < 0:
        sf = exp(-lf - 1)
        integrant = integrate.quad(pdf_kernel, 0, Inf, args=(sf,))[0]
        return 1 / pi * exp(-sf) * integrant
    else:
        integrant = integrate.quad(pdf_kernel2, 0, Inf, args=(lf,))[0]
        return 1 / pi * integrant

def pdf_kernel(y, sf):
    return (exp(sf / 2 * log(1 + y ** 2 / sf ** 2) - y * arctan(y / sf)) *
            cos(.5 * y * log(1 + y ** 2 / sf ** 2) - y + sf * arctan(y / sf)))

def pdf_kernel2(u, lf):
    return exp(-lf * u) * u ** -u * sin(pi * u)


class Scintillator:
    thickness = .02 # m
    xi = 0.172018 # MeV
    epsilon = 3.10756e-11
    delta = 2.97663
    Euler = 0.577215665

    mev_scale = 1
    gauss_scale = 1

    _lf0 = log(xi) - log(epsilon) + 1 - Euler - delta

    full_domain = linspace(-100, 100, 1000)
    pdf_values = None
    pdf_domain = full_domain.compress(-5 <= full_domain)


    def landau_pdf(self, Delta):
        lf = Delta / self.xi - self._lf0
        return self.pdf(lf) / self.xi

    def pdf(self, lf):
        if self.pdf_values is not None:
            return interp(lf, self.pdf_domain, self.pdf_values)
        else:
            print "Generating pre-computed values for Landau PDF..."
            self.pdf_values = pdf(self.pdf_domain)
            return self.pdf(lf)

    def conv_landau_for_x(self, x, count_scale=1, mev_scale=None,
                          gauss_scale=None):
        if mev_scale is None:
            mev_scale = self.mev_scale
        if gauss_scale is None:
            gauss_scale = self.gauss_scale

        f = self.landau_pdf
        g = stats.norm(scale=gauss_scale).pdf
        x_domain  = self.full_domain

        y_calc = count_scale * discrete_convolution(f, g, x_domain)
        x_calc = x_domain / mev_scale

        y = interp(x, x_calc, y_calc)
        return y

    def conv_landau(self, x, count_scale=1, mev_scale=None,
                    gauss_scale=None):
<<<<<<< HEAD
        if mev_scale is None:
=======
        """Bare-bones convoluted landau function

        This thing is fragile.  Use with great care!  First and foremost,
        x must be symmetrical around zero.  Second, x must contain most of
        the Landau function (including a significant part of the tail).
        If not, the results cannot be trusted!

        Better use conv_landau_for_x, which better handles this.

        """
        warnings.warn("Better be sure you know that you're doing!")

        if not mev_scale:
>>>>>>> a7130d2f
            mev_scale = self.mev_scale
        if gauss_scale is None:
            gauss_scale = self.gauss_scale

        f = self.landau_pdf
        g = stats.norm(scale=gauss_scale).pdf
        return count_scale * discrete_convolution(f, g, mev_scale * x)

    def residuals(self, p, xdata, ydata, a, b):
        count_scale, mev_scale, gauss_scale = p
        self.mev_scale = mev_scale
        self.gauss_scale = gauss_scale

        return self._residuals(xdata, ydata, mev_scale, count_scale,
                               gauss_scale, a, b)

    def constrained_residuals(self, p, xdata, ydata, a, b):
        count_scale = p
        mev_scale = self.mev_scale
        gauss_scale = self.gauss_scale

        return self._residuals(xdata, ydata, mev_scale, count_scale,
                               gauss_scale, a, b)

    def _residuals(self, xdata, ydata, mev_scale, count_scale,
                   gauss_scale, a, b):
        yfit = self.conv_landau_for_x(xdata, count_scale, mev_scale,
                                      gauss_scale)

        yfit = yfit.compress((a <= xdata) & (xdata < b))
        ydata = ydata.compress((a <= xdata) & (xdata < b))
        return ((yfit - ydata) ** 2 / ydata).sum()


def discrete_convolution(f, g, t):
    if abs(-min(t) - max(t)) > 1e-6:
        raise RuntimeError("Range needs to be symmetrical around zero.")

    dt = t[1] - t[0]
    return dt * convolve(f(t), g(t), mode='same')<|MERGE_RESOLUTION|>--- conflicted
+++ resolved
@@ -84,9 +84,6 @@
 
     def conv_landau(self, x, count_scale=1, mev_scale=None,
                     gauss_scale=None):
-<<<<<<< HEAD
-        if mev_scale is None:
-=======
         """Bare-bones convoluted landau function
 
         This thing is fragile.  Use with great care!  First and foremost,
@@ -100,7 +97,6 @@
         warnings.warn("Better be sure you know that you're doing!")
 
         if not mev_scale:
->>>>>>> a7130d2f
             mev_scale = self.mev_scale
         if gauss_scale is None:
             gauss_scale = self.gauss_scale
