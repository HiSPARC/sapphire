--- conflicted
+++ resolved
@@ -471,31 +471,28 @@
             c_s = self._c(s1, s2)
 
         r0 = self._r0
-<<<<<<< HEAD
-        #zenith = self._zenith
-        #azimuth = self._azimuth
-        relcos = cos(phi - azimuth)                             # relative polar angle
-        ell = sqrt(1. - sin(zenith) * sin(zenith) * relcos * relcos)    # elliptic iso-density contours
-        shift = -0.058 * sin(2. * zenith) * relcos              # shift of the center of elliptic iso-density contours
-        #ell=1.
-        #shift=0.
-=======
         # zenith = self._zenith
         # azimuth = self._azimuth
+        # relative polar angle
         relcos = cos(phi - azimuth)
+        # elliptic iso-density contours
         ell = sqrt(1. - sin(zenith) * sin(zenith) * relcos * relcos)
+        # shift of the center of elliptic iso-density contours
         shift = -0.058 * sin(2. * zenith) * relcos
         # ell = 1.
         # shift = 0.
->>>>>>> cf8867ea
         k = r * shift + r * ell
         term1 = 1. * k / r0
         term2 = 1. + term1
-        greis = 11.4 * cos(zenith) * cos(zenith)                # empirical modification
-        normcorr = greis / (2. + s1 - greis * (3 + s1 + s2))    # c(s)*normcorr = normalization
-        term3 = 1. + term1 / greis                              # Greisen modification of NKG LDF
-
-        dens = Ne * cos(zenith) * c_s * term1 ** s1 * term2 ** s2 * normcorr * term3
+        # empirical modification
+        greis = 11.4 * cos(zenith) * cos(zenith)
+        # c(s)*normcorr = normalization
+        normcorr = greis / (2. + s1 - greis * (3 + s1 + s2))
+        # Greisen modification of NKG LDF
+        term3 = 1. + term1 / greis
+
+        dens = (Ne * cos(zenith) * c_s * term1 ** s1 * term2 ** s2 *
+                normcorr * term3)
 
         return dens
 
